#!/usr/bin/env node

import fs from "fs/promises";
import inquirer from "inquirer";
import pathModule from "path";
import { pathToRegexp } from "path-to-regexp";
import { simpleGit } from "simple-git";
import { parse } from "tsconfck";
import { pathToFileURL } from "url";
import { promptApiKey, promptEndpointSlug, promptTriggerUrl } from "../cli/index.js";
import { CLOUD_API_URL, CLOUD_TRIGGER_URL, COMMAND_NAME } from "../consts.js";
import { TelemetryClient, telemetryClient } from "../telemetry/telemetry.js";
import { addDependencies } from "../utils/addDependencies.js";
import { detectNextJsProject } from "../utils/detectNextJsProject.js";
import { pathExists, readJSONFile } from "../utils/fileSystem.js";
import { logger } from "../utils/logger.js";
import { resolvePath } from "../utils/parseNameAndPath.js";
import { renderApiKey } from "../utils/renderApiKey.js";
import { renderTitle } from "../utils/renderTitle.js";
import { TriggerApi, WhoamiResponse } from "../utils/triggerApi.js";

export type InitCommandOptions = {
  projectPath: string;
  triggerUrl?: string;
  endpointSlug?: string;
  apiKey?: string;
  apiUrl?: string;
};

type ResolvedOptions = Required<InitCommandOptions>;

export const initCommand = async (options: InitCommandOptions) => {
  renderTitle();

  telemetryClient.init.started(options);

  if (options.triggerUrl === CLOUD_TRIGGER_URL) {
    logger.info(`✨ Initializing project in Trigger.dev Cloud`);
  } else if (typeof options.triggerUrl === "string") {
    logger.info(`✨ Initializing project using Trigger.dev at ${options.triggerUrl}`);
  } else {
    logger.info(`✨ Initializing Trigger.dev in project`);
  }

  const resolvedPath = resolvePath(options.projectPath);
  // Detect if are are in a Next.js project
  const isNextJsProject = await detectNextJsProject(resolvedPath);

  if (!isNextJsProject) {
    logger.error("You must run this command in a Next.js project.");
    telemetryClient.init.failed("not_nextjs_project", options);
    return;
  } else {
    logger.success("✅ Detected Next.js project");
  }

  const hasGitChanges = await detectGitChanges(resolvedPath);

  if (hasGitChanges) {
    // Warn the user that they have git changes
    logger.warn(
      "⚠️ You have uncommitted git changes, you may want to commit them before continuing."
    );
  }

  const isTypescriptProject = await detectTypescriptProject(resolvedPath);
  telemetryClient.init.isTypescriptProject(isTypescriptProject, options);

  const resolvedOptions = await resolveOptionsWithPrompts(options, resolvedPath, telemetryClient);
  const apiKey = resolvedOptions.apiKey;

  if (!apiKey) {
    logger.error("You must provide an API key to continue.");
    telemetryClient.init.failed("no_api_key", resolvedOptions);
    return;
  }

  const apiClient = new TriggerApi(apiKey, resolvedOptions.apiUrl);
  const authorizedKey = await apiClient.whoami(apiKey);

  if (!authorizedKey) {
    logger.error(
      `🛑 The API key you provided is not authorized. Try visiting your dashboard at ${resolvedOptions.triggerUrl} to get a new API key.`
    );

    telemetryClient.init.failed("invalid_api_key", resolvedOptions);
    return;
  }

  telemetryClient.identify(
    authorizedKey.organization.id,
    authorizedKey.project.id,
    authorizedKey.userId
  );

  await addDependencies(resolvedPath, [
    { name: "@trigger.dev/sdk", tag: "latest" },
    { name: "@trigger.dev/nextjs", tag: "latest" },
  ]);

  telemetryClient.init.addedDependencies(resolvedOptions);

  // Setup environment variables
  await setupEnvironmentVariables(resolvedPath, resolvedOptions);

  const usesSrcDir = await detectUseOfSrcDir(resolvedPath);

  if (usesSrcDir) {
    logger.info("📁 Detected use of src directory");
  }

  const nextJsDir = await detectPagesOrAppDir(resolvedPath, usesSrcDir, isTypescriptProject);

  const routeDir = pathModule.join(resolvedPath, usesSrcDir ? "src" : "");

  if (nextJsDir === "pages") {
    telemetryClient.init.createFiles(resolvedOptions, "pages");
    await createTriggerPageRoute(
      resolvedPath,
      routeDir,
      resolvedOptions,
      isTypescriptProject,
      usesSrcDir
    );
  } else {
    telemetryClient.init.createFiles(resolvedOptions, "app");
    await createTriggerAppRoute(
      resolvedPath,
      routeDir,
      resolvedOptions,
      isTypescriptProject,
      usesSrcDir
    );
  }

  await detectMiddlewareUsage(resolvedPath, usesSrcDir);

  await addConfigurationToPackageJson(resolvedPath, resolvedOptions);

  await printNextSteps(resolvedOptions, authorizedKey);
  telemetryClient.init.completed(resolvedOptions);
};

async function printNextSteps(options: ResolvedOptions, authorizedKey: WhoamiResponse) {
  const projectUrl = `${options.triggerUrl}/orgs/${authorizedKey.organization.slug}/projects/${authorizedKey.project.slug}`;

  logger.success(`✅ Successfully initialized Trigger.dev!`);

  logger.info("Next steps:");
  logger.info(`   1. Run your Next.js project locally with 'npm run dev'`);
  logger.info(
    `   2. Run 'npx @trigger.dev/cli@latest dev' to watch for changes and automatically register Trigger.dev jobs`
  );
  logger.info(`   3. View your jobs at ${projectUrl}`);

  logger.info(
    `🔗 Head over to our docs at https://trigger.dev/docs to learn more about how to create different kinds of jobs and add integrations.`
  );
}

async function addConfigurationToPackageJson(path: string, options: ResolvedOptions) {
  const pkgJsonPath = pathModule.join(path, "package.json");
  const pkgBuffer = await fs.readFile(pkgJsonPath);
  const pkgJson = JSON.parse(pkgBuffer.toString());

  pkgJson["trigger.dev"] = {
    endpointId: options.endpointSlug,
  };

  // Write the updated package.json file
  await fs.writeFile(pkgJsonPath, JSON.stringify(pkgJson, null, 2));

  logger.success(`✅ Wrote trigger.dev config to package.json`);
}

const resolveOptionsWithPrompts = async (
  options: InitCommandOptions,
  path: string,
  telemetryClient: TelemetryClient
): Promise<ResolvedOptions> => {
  const resolvedOptions: InitCommandOptions = { ...options };

  try {
    if (!options.triggerUrl) {
      resolvedOptions.triggerUrl = await promptTriggerUrl();
    }

    if (resolvedOptions.triggerUrl === CLOUD_TRIGGER_URL) {
      resolvedOptions.apiUrl = CLOUD_API_URL;
    } else {
      resolvedOptions.apiUrl = resolvedOptions.triggerUrl;
    }

    telemetryClient.init.resolvedApiUrl(resolvedOptions.apiUrl, resolvedOptions);

    if (!options.apiKey) {
      resolvedOptions.apiKey = await promptApiKey(resolvedOptions.triggerUrl!);
    }
    telemetryClient.init.resolvedApiKey(resolvedOptions);

    if (!options.endpointSlug) {
      const packageJSONPath = pathModule.join(path, "package.json");
      const packageJSON = await readJSONFile(packageJSONPath);

      if (packageJSON && packageJSON["trigger.dev"] && packageJSON["trigger.dev"].endpointId) {
        resolvedOptions.endpointSlug = packageJSON["trigger.dev"].endpointId;
      } else {
        resolvedOptions.endpointSlug = await promptEndpointSlug(path);
      }

      telemetryClient.init.resolvedEndpointSlug(resolvedOptions);
    }
  } catch (err) {
    // If the user is not calling the command from an interactive terminal, inquirer will throw an error with isTTYError = true
    // If this happens, we catch the error, tell the user what has happened, and then continue to run the program with a default trigger project
    // Otherwise we have to do some fancy namespace extension logic on the Error type which feels overkill for one line
    // eslint-disable-next-line @typescript-eslint/no-explicit-any
    if (err instanceof Error && (err as any).isTTYError) {
      logger.warn(`'${COMMAND_NAME} init' needs an interactive terminal to provide options`);

      const { shouldContinue } = await inquirer.prompt<{
        shouldContinue: boolean;
      }>({
        name: "shouldContinue",
        type: "confirm",
        message: `Continue initializing your trigger.dev project?`,
        default: true,
      });

      if (!shouldContinue) {
        telemetryClient.init.failed("non_interactive_terminal", options);
        logger.info("Exiting...");
        throw err;
      }
    } else {
      telemetryClient.init.failed("unknown", options, err);
      throw err;
    }
  }

  return resolvedOptions as ResolvedOptions;
};

// Detects if there are any uncommitted git changes at path
async function detectGitChanges(path: string): Promise<boolean> {
  const git = simpleGit(path);
  const status = await git.status();

  return status.files.length > 0;
}

async function detectTypescriptProject(path: string): Promise<boolean> {
  // Checks for the presence of a tsconfig.json file
  try {
    await fs.access(pathModule.join(path, "tsconfig.json"));
    return true;
  } catch (error) {
    return false;
  }
}

async function detectUseOfSrcDir(path: string): Promise<boolean> {
  // Detects if the project is using a src directory
  try {
    await fs.access(pathModule.join(path, "src"));
    return true;
  } catch (error) {
    return false;
  }
}

// Detect the use of pages or app dir in the Next.js project
// Import the next.config.js file and check for experimental: { appDir: true }
async function detectPagesOrAppDir(
  path: string,
  usesSrcDir = false,
  isTypescriptProject = false
): Promise<"pages" | "app"> {
  const nextConfigPath = pathModule.join(path, "next.config.js");
  const importedConfig = await import(pathToFileURL(nextConfigPath).toString());

  if (importedConfig?.default?.experimental?.appDir) {
    return "app";
  } else {
    // We need to check if src/app/page.tsx exists
    // Or app/page.tsx exists
    // If so then we return app
    // If not return pages

    const extension = isTypescriptProject ? "tsx" : "js";

    const appPagePath = pathModule.join(path, usesSrcDir ? "src" : "", "app", `page.${extension}`);

    const appPageExists = await pathExists(appPagePath);

    if (appPageExists) {
      return "app";
    }

    return "pages";
  }
}

async function detectMiddlewareUsage(path: string, usesSrcDir = false) {
  const middlewarePath = pathModule.join(path, usesSrcDir ? "src" : "", "middleware.ts");

  const middlewareExists = await pathExists(middlewarePath);

  if (!middlewareExists) {
    return;
  }

  const matcher = await getMiddlewareConfigMatcher(middlewarePath);

  if (!matcher || matcher.length === 0) {
    logger.warn(
      `⚠️ ⚠️ ⚠️  It looks like there might be conflicting Next.js middleware in ${pathModule.relative(
        process.cwd(),
        middlewarePath
      )} which can cause issues with Trigger.dev. Please see https://trigger.dev/docs/documentation/guides/platforms/nextjs#middleware`
    );

    telemetryClient.init.warning("middleware_conflict", { projectPath: path });
    return;
  }

  if (matcher.length === 0) {
    return;
  }

  if (typeof matcher === "string") {
    const matcherRegex = pathToRegexp(matcher);

    // Check to see if /api/trigger matches the regex, if it does, then we need to output a warning with a link to the docs to fix it
    if (matcherRegex.test("/api/trigger")) {
      logger.warn(
        `🚨 It looks like there might be conflicting Next.js middleware in ${pathModule.relative(
          process.cwd(),
          middlewarePath
        )} which will cause issues with Trigger.dev. Please see https://trigger.dev/docs/documentation/guides/platforms/nextjs#middleware`
      );
      telemetryClient.init.warning("middleware_conflict_api_trigger", { projectPath: path });
    }
  } else if (Array.isArray(matcher) && matcher.every((m) => typeof m === "string")) {
    const matcherRegexes = matcher.map((m) => pathToRegexp(m));

    if (matcherRegexes.some((r) => r.test("/api/trigger"))) {
      logger.warn(
        `🚨 It looks like there might be conflicting Next.js middleware in ${pathModule.relative(
          process.cwd(),
          middlewarePath
        )} which will cause issues with Trigger.dev. Please see https://trigger.dev/docs/documentation/guides/platforms/nextjs#middleware`
      );
      telemetryClient.init.warning("middleware_conflict", { projectPath: path });
    }
  }
}

async function getMiddlewareConfigMatcher(path: string): Promise<Array<string>> {
  const fileContent = await fs.readFile(path, "utf-8");

  const regex = /matcher:\s*(\[.*\]|".*")/s;
  let match = regex.exec(fileContent);

  if (!match) {
    return [];
  }

  if (match.length < 2) {
    return [];
  }

  let matcherString: string = match[1] as string;

  // Handle array scenario
  if (matcherString.startsWith("[") && matcherString.endsWith("]")) {
    matcherString = matcherString.slice(1, -1); // Remove brackets
    const arrayRegex = /("(?:\\.|[^"\\])*"|'(?:\\.|[^'\\])*')/g;
    let arrayMatch;
    const matches: string[] = [];
    while ((arrayMatch = arrayRegex.exec(matcherString)) !== null) {
      matches.push((arrayMatch[1] as string).slice(1, -1)); // remove quotes
    }
    return matches;
  } else {
    // Handle single string scenario
    return [matcherString.slice(1, -1)]; // remove quotes
  }
}

// Find the alias that points to the "src" directory.
// So for example, the paths object could be:
// {
//   "@/*": ["./src/*"]
// }
// In this case, we would return "@"
function getPathAlias(tsconfig: any, usesSrcDir: boolean) {
  if (!tsconfig.compilerOptions.paths) {
    return;
  }

  const paths = tsconfig.compilerOptions.paths;

  const alias = Object.keys(paths).find((key) => {
    const value = paths[key];

    if (value.length !== 1) {
      return false;
    }

    const path = value[0];

    if (usesSrcDir) {
      return path === "./src/*";
    } else {
      return path === "./*";
    }
  });

  // Make sure to remove the trailing "/*"
  if (alias) {
    return alias.slice(0, -2);
  }

  return;
}

async function createTriggerAppRoute(
  projectPath: string,
  path: string,
  options: ResolvedOptions,
  isTypescriptProject: boolean,
  usesSrcDir = false
) {
  const configFileName = isTypescriptProject ? "tsconfig.json" : "jsconfig.json";
  const tsConfigPath = pathModule.join(projectPath, configFileName);
  const { tsconfig } = await parse(tsConfigPath);

<<<<<<< HEAD
  const extension = isTypescriptProject ? ".ts" : ".js"
  const triggerFileName = `trigger${extension}`
  const examplesFileName = `examples${extension}`
  const examplesIndexFileName = `index${extension}`
  const routeFileName = `route${extension}`
=======
  const extension = isTypescriptProject ? ".ts" : ".js";
  const triggerFileName = `trigger${extension}`;
  const examplesFileName = `examples${extension}`;
  const routeFileName = `route${extension}`;
>>>>>>> dd22b88d

  const pathAlias = getPathAlias(tsconfig, usesSrcDir);
  const routePathPrefix = pathAlias ? pathAlias + "/" : "../../../";

  const routeContent = `
import { createAppRoute } from "@trigger.dev/nextjs";
import { client } from "${routePathPrefix}trigger";


import "${routePathPrefix}jobs";

//this route is used to send and receive data with Trigger.dev
export const { POST, dynamic } = createAppRoute(client);
`;

  const triggerContent = `
import { TriggerClient } from "@trigger.dev/sdk";

export const client = new TriggerClient({
  id: "${options.endpointSlug}",
  apiKey: process.env.TRIGGER_API_KEY,
  apiUrl: process.env.TRIGGER_API_URL,
});
  `;

  const jobsPathPrefix = pathAlias ? pathAlias + "/" : "../";

  const jobsContent = `
import { eventTrigger } from "@trigger.dev/sdk";
import { client } from "${jobsPathPrefix}trigger";

// your first job
client.defineJob({
  id: "example-job",
  name: "Example Job",
  version: "0.0.1",
  trigger: eventTrigger({
    name: "example.event",
  }),
  run: async (payload, io, ctx) => {
    await io.logger.info("Hello world!", { payload });

    return {
      message: "Hello world!",
    };
  },
});
`;

  const examplesIndexContent = `
// import all your job files here

export * from "./examples"
`

  const directories = pathModule.join(path, "app", "api", "trigger");
  await fs.mkdir(directories, { recursive: true });

  const fileExists = await pathExists(pathModule.join(directories, routeFileName));

  if (fileExists) {
    logger.info("Skipping creation of app route because it already exists");
    return;
  }

  await fs.writeFile(pathModule.join(directories, routeFileName), routeContent);

  logger.success(`✅ Created app route at ${usesSrcDir ? "src/" : ""}app/api/trigger.ts`);

  const triggerFileExists = await pathExists(pathModule.join(path, triggerFileName));

  if (!triggerFileExists) {
    await fs.writeFile(pathModule.join(path, triggerFileName), triggerContent);

    logger.success(`✅ Created trigger client at ${usesSrcDir ? "src/" : ""}${triggerFileName}`);
  }

  const exampleDirectories = pathModule.join(path, "jobs");
  await fs.mkdir(exampleDirectories, { recursive: true });

  const exampleFileExists = await pathExists(pathModule.join(exampleDirectories, examplesFileName));

  if (!exampleFileExists) {
    await fs.writeFile(pathModule.join(exampleDirectories, examplesFileName), jobsContent);

    await fs.writeFile(
      pathModule.join(exampleDirectories, examplesIndexFileName),
      examplesIndexContent
    );

    logger.success(
      `✅ Created example job at ${usesSrcDir ? "src/" : ""}jobs/examples/examplesFileName`
    );
  }
}

async function createTriggerPageRoute(
  projectPath: string,
  path: string,
  options: ResolvedOptions,
  isTypescriptProject: boolean,
  usesSrcDir = false
) {
  const configFileName = isTypescriptProject ? "tsconfig.json" : "jsconfig.json";
  const tsConfigPath = pathModule.join(projectPath, configFileName);
  const { tsconfig } = await parse(tsConfigPath);

  const pathAlias = getPathAlias(tsconfig, usesSrcDir);
  const routePathPrefix = pathAlias ? pathAlias + "/" : "../..";

<<<<<<< HEAD
  const extension = isTypescriptProject ? ".ts" : ".js"
  const triggerFileName = `trigger${extension}`
  const examplesFileName = `examples${extension}`
  const examplesIndexFileName = `index${extension}`
=======
  const extension = isTypescriptProject ? ".ts" : ".js";
  const triggerFileName = `trigger${extension}`;
  const examplesFileName = `examples${extension}`;
>>>>>>> dd22b88d

  const routeContent = `
import { createPagesRoute } from "@trigger.dev/nextjs";
import { client } from "${routePathPrefix}trigger";

import "${routePathPrefix}jobs";

//this route is used to send and receive data with Trigger.dev
const { handler, config } = createPagesRoute(client);
export { config };

export default handler;
  `;

  const triggerContent = `
import { TriggerClient } from "@trigger.dev/sdk";

export const client = new TriggerClient({
  id: "${options.endpointSlug}",
  apiKey: process.env.TRIGGER_API_KEY,
  apiUrl: process.env.TRIGGER_API_URL,
});
  `;

  const jobsPathPrefix = pathAlias ? pathAlias + "/" : "../";

  const jobsContent = `
import { eventTrigger } from "@trigger.dev/sdk";
import { client } from "${jobsPathPrefix}trigger";

// your first job
client.defineJob({
  id: "example-job",
  name: "Example Job",
  version: "0.0.1",
  trigger: eventTrigger({
    name: "example.event",
  }),
  run: async (payload, io, ctx) => {
    await io.logger.info("Hello world!", { payload });

    return {
      message: "Hello world!",
    };
  },
});
`;

  const examplesIndexContent = `
// import all your job files here

export * from "./examples"
  `

  const directories = pathModule.join(path, "pages", "api");
  await fs.mkdir(directories, { recursive: true });

  // Don't overwrite the file if it already exists
  const exists = await pathExists(pathModule.join(directories, triggerFileName));

  if (exists) {
    logger.info("Skipping creation of pages route because it already exists");
    return;
  }

  await fs.writeFile(pathModule.join(directories, triggerFileName), routeContent);
  logger.success(
    `✅ Created pages route at ${usesSrcDir ? "src/" : ""}pages/api/${triggerFileName}`
  );

  const triggerFileExists = await pathExists(pathModule.join(path, triggerFileName));

  if (!triggerFileExists) {
    await fs.writeFile(pathModule.join(path, triggerFileName), triggerContent);

    logger.success(`✅ Created TriggerClient at ${usesSrcDir ? "src/" : ""}${triggerFileName}`);
  }

  const exampleDirectories = pathModule.join(path, "jobs");
  await fs.mkdir(exampleDirectories, { recursive: true });

  const exampleFileExists = await pathExists(pathModule.join(exampleDirectories, examplesFileName));

  if (!exampleFileExists) {
    await fs.writeFile(pathModule.join(exampleDirectories, examplesFileName), jobsContent);

    await fs.writeFile(
      pathModule.join(exampleDirectories, examplesIndexFileName),
      examplesIndexContent
    );

    logger.success(
      `✅ Created example job at ${usesSrcDir ? "src/" : ""}jobs/examples/${examplesFileName}`
    );
  }
}

async function setupEnvironmentVariables(path: string, options: ResolvedOptions) {
  if (options.apiKey) {
    await setupEnvironmentVariable(
      path,
      ".env.local",
      "TRIGGER_API_KEY",
      options.apiKey,
      true,
      renderApiKey
    );
  }

  if (options.triggerUrl) {
    await setupEnvironmentVariable(path, ".env.local", "TRIGGER_API_URL", options.triggerUrl, true);
  }
}

async function setupEnvironmentVariable(
  dir: string,
  fileName: string,
  variableName: string,
  value: string,
  replaceValue: boolean = true,
  renderer: (value: string) => string = (value) => value
) {
  const path = pathModule.join(dir, fileName);
  const envFileExists = await pathExists(path);

  if (!envFileExists) {
    await fs.writeFile(path, "");
  }

  const envFileContent = await fs.readFile(path, "utf-8");

  if (envFileContent.includes(variableName)) {
    if (!replaceValue) {
      logger.info(
        `☑ Skipping setting ${variableName}=${renderer(value)} because it already exists`
      );
      return;
    }
    // Update the existing value
    const updatedEnvFileContent = envFileContent.replace(
      new RegExp(`${variableName}=.*\\n`, "g"),
      `${variableName}=${value}\n`
    );

    await fs.writeFile(path, updatedEnvFileContent);

    logger.success(`✅ Set ${variableName}=${renderer(value)} in ${fileName}`);
  } else {
    await fs.appendFile(path, `\n${variableName}=${value}`);

    logger.success(`✅ Added ${variableName}=${renderer(value)} to ${fileName}`);
  }
}<|MERGE_RESOLUTION|>--- conflicted
+++ resolved
@@ -436,18 +436,11 @@
   const tsConfigPath = pathModule.join(projectPath, configFileName);
   const { tsconfig } = await parse(tsConfigPath);
 
-<<<<<<< HEAD
   const extension = isTypescriptProject ? ".ts" : ".js"
   const triggerFileName = `trigger${extension}`
   const examplesFileName = `examples${extension}`
   const examplesIndexFileName = `index${extension}`
   const routeFileName = `route${extension}`
-=======
-  const extension = isTypescriptProject ? ".ts" : ".js";
-  const triggerFileName = `trigger${extension}`;
-  const examplesFileName = `examples${extension}`;
-  const routeFileName = `route${extension}`;
->>>>>>> dd22b88d
 
   const pathAlias = getPathAlias(tsconfig, usesSrcDir);
   const routePathPrefix = pathAlias ? pathAlias + "/" : "../../../";
@@ -558,16 +551,10 @@
   const pathAlias = getPathAlias(tsconfig, usesSrcDir);
   const routePathPrefix = pathAlias ? pathAlias + "/" : "../..";
 
-<<<<<<< HEAD
   const extension = isTypescriptProject ? ".ts" : ".js"
   const triggerFileName = `trigger${extension}`
   const examplesFileName = `examples${extension}`
   const examplesIndexFileName = `index${extension}`
-=======
-  const extension = isTypescriptProject ? ".ts" : ".js";
-  const triggerFileName = `trigger${extension}`;
-  const examplesFileName = `examples${extension}`;
->>>>>>> dd22b88d
 
   const routeContent = `
 import { createPagesRoute } from "@trigger.dev/nextjs";
