{
  "name": "triggerdotdev",
  "private": true,
  "workspaces": [
    "apps/*",
    "packages/*",
    "integrations/*"
  ],
  "version": "0.0.1",
  "prisma": {
    "schema": "apps/webapp/prisma/schema.prisma",
    "seed": "tsx apps/webapp/prisma/seed.ts"
  },
  "scripts": {
    "build": "turbo run build",
    "build:force": "turbo run build --force",
    "db:migrate:deploy": "turbo run db:migrate:deploy",
    "db:migrate:dev": "turbo run db:migrate:dev",
    "db:push": "turbo run db:push",
    "db:seed": "turbo run db:seed --no-cache",
    "db:migrate:force": "turbo run db:migrate:force --no-cache",
    "dev": "turbo run dev --parallel",
<<<<<<< HEAD
    "i-dev": "infisical run -- turbo run dev --parallel",
=======
    "idev": "turbo run idev --parallel",
>>>>>>> efc35c6c
    "format": "prettier --write \"**/*.{ts,tsx,md}\"",
    "generate": "turbo run generate",
    "lint": "turbo run lint",
    "docker:db": "docker-compose -f docker-compose.yml up -d",
    "docker:db:stop": "docker-compose -f docker-compose.yml stop",
    "docker:build": "turbo run docker:build",
    "test": "turbo run test",
    "test:dev": "turbo run test:dev",
    "start": "turbo run start",
    "clean": "turbo run clean",
    "clean:node_modules": "find . -name 'node_modules' -type d -prune -exec rm -rf '{}' +",
    "typecheck": "turbo run typecheck",
    "test:e2e:dev": "turbo run test:e2e:dev",
    "test:e2e:ci": "turbo run test:e2e:ci",
    "setup": "turbo run generate db:migrate:force db:seed",
    "env:pull": "turbo run env:pull",
    "changeset:add": "changeset",
    "changeset:version": "changeset version",
    "changeset:release": "pnpm run build --filter \"@trigger.dev/*\" && changeset publish",
    "changeset:next": "changeset pre enter next",
    "changeset:normal": "changeset pre exit",
    "sentry-upload": "turbo run sentry-upload",
    "clean:sourcemaps": "turbo run clean:sourcemaps"
  },
  "devDependencies": {
    "@manypkg/cli": "^0.19.2",
    "@tailwindcss/forms": "^0.5.3",
    "@tailwindcss/typography": "^0.5.8",
    "autoprefixer": "^10.4.12",
    "eslint-config-custom": "workspace:*",
    "postcss": "^8.4.17",
    "prettier": "^2.5.1",
    "tailwindcss": "3.1.8",
    "tsx": "^3.7.1",
    "turbo": "^1.5.5"
  },
  "packageManager": "pnpm@7.13.5",
  "dependencies": {
    "@changesets/cli": "^2.26.0"
  }
}<|MERGE_RESOLUTION|>--- conflicted
+++ resolved
@@ -20,11 +20,7 @@
     "db:seed": "turbo run db:seed --no-cache",
     "db:migrate:force": "turbo run db:migrate:force --no-cache",
     "dev": "turbo run dev --parallel",
-<<<<<<< HEAD
     "i-dev": "infisical run -- turbo run dev --parallel",
-=======
-    "idev": "turbo run idev --parallel",
->>>>>>> efc35c6c
     "format": "prettier --write \"**/*.{ts,tsx,md}\"",
     "generate": "turbo run generate",
     "lint": "turbo run lint",
